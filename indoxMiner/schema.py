from dataclasses import dataclass
from typing import List, Dict, Optional, Any
import json
from .fields import (
    ValidationPatterns,
    ValidationRule,
    CommonValidationRules,
    Field,
    FieldType,
)


@dataclass
class ExtractorSchema:
    """Schema definition for data extraction with validation and formatting.

    Attributes:
        fields (List[Field]): List of fields to extract
        examples (List[Dict[str, Any]], optional): Example extractions
        context (str, optional): Additional context for extraction
    """

    fields: List[Field]
    examples: Optional[List[Dict[str, Any]]] = None
    context: Optional[str] = None

    # def to_prompt(self, text: str) -> str:
    #     """Generate extraction prompt based on schema.

    #     Args:
    #         text (str): Source text for extraction

    #     Returns:
    #         str: Formatted prompt for LLM extraction
    #     """
    #     fields_desc = "\n".join(
    #         f"- {field.to_prompt_string()}" for field in self.fields
    #     )

    #     context_section = f"\nContext:\n{self.context}\n" if self.context else ""

    #     examples_section = ""
    #     if self.examples:
    #         examples_json = json.dumps(self.examples, indent=2)
    #         examples_section = f"\nExamples:\n{examples_json}\n"

    #     return f"""Task: Extract structured information from the given text according to the following schema.

    #     Fields to extract:
    #     {fields_desc}{context_section}{examples_section}

    #     Output Requirements:
    # 1. Extract ONLY the specified fields as defined in the schema.
    # 2. Follow exact field names and types, including nested structures, lists, and dictionaries as specified.
    # 3. Use JSON format (default).
    # 4. Retain any nested lists or dictionaries as defined in the schema, maintaining structure in JSON format.
    # 5. If a required field cannot be found, use null/empty values.
    # 6. Validate all values based on provided rules within the schema.
    # 7. For dates, use ISO format (YYYY-MM-DD).
    # 8. Return ONLY the output in JSON format - no additional text, comments, or explanations.
    # 9. Critical: Do not alter field structure, even for nested or list fields.

    # Text to analyze:
    # {text}

    # Return the structured JSON output now:"""

    # 4. Format as needed (CSV, TABLE, MARKDOWN).

    def to_prompt(self, text: str) -> str:
        """Generate extraction prompt based on schema.

        Args:
            text (str): Source text for extraction

        Returns:
            str: Formatted prompt for LLM extraction
        """
        # Describe each field in the schema for extraction instructions
        fields_desc = "\n".join(
            f"- {field.to_prompt_string()}" for field in self.fields
        )

        # Include any additional context if provided
        context_section = f"\nContext:\n{self.context}\n" if self.context else ""

        # Add examples, if available, for model guidance
        examples_section = ""
        if self.examples:
            examples_json = json.dumps(self.examples, indent=2)
            examples_section = f"\nExamples:\n{examples_json}\n"

        # Construct the prompt with detailed requirements and nested structure emphasis
        return f"""Task: Extract structured information from the given text according to the following schema.

    Fields to extract:
    {fields_desc}{context_section}{examples_section}

    Output Requirements:
    1. Extract ONLY the specified fields as defined in the schema.
    2. Follow exact field names and types, including nested structures, lists, and dictionaries as specified.
    3. Use JSON format (default).
    4. Retain any nested lists or dictionaries as defined in the schema, maintaining structure in JSON format.
    5. If a required field cannot be found, use null/empty values.
    6. Validate all values based on provided rules within the schema.
    7. For dates, use ISO format (YYYY-MM-DD).
    8. Return ONLY the output in JSON format - no additional text, comments, or explanations.
    9. Critical: Do not alter field structure, even for nested or list fields.

    Text to analyze:
    {text}"""


class Schema:
    Passport = ExtractorSchema(
        fields=[
            Field(
                name="Passport Number",
                description="Unique passport number",
                field_type=FieldType.STRING,
                required=True,
                rules=CommonValidationRules.PASSPORT_RULE,
            ),
            Field(
                name="Given Names",
                description="First and middle names",
                field_type=FieldType.STRING,
                required=True,
                rules=CommonValidationRules.NAME_RULE,
            ),
            Field(
                name="Surname",
                description="Family name/surname",
                field_type=FieldType.STRING,
                required=True,
                rules=CommonValidationRules.NAME_RULE,
            ),
            Field(
                name="Date of Birth",
                description="Date of birth in YYYY-MM-DD format",
                field_type=FieldType.DATE,
                required=True,
                rules=CommonValidationRules.DATE_RULE,
            ),
            Field(
                name="Place of Birth",
                description="City and country of birth",
                field_type=FieldType.STRING,
                required=True,
                rules=ValidationRule(min_length=2, max_length=100),
            ),
            Field(
                name="Nationality",
                description="Country of nationality",
                field_type=FieldType.STRING,
                required=True,
                rules=ValidationRule(min_length=2, max_length=30),
            ),
            Field(
                name="Gender",
                description="Gender as specified in passport",
                field_type=FieldType.STRING,
                required=True,
                rules=CommonValidationRules.create_enum_rule(["M", "F", "X"]),
            ),
            Field(
                name="Date of Issue",
                description="Issue date of the passport",
                field_type=FieldType.DATE,
                required=True,
                rules=CommonValidationRules.DATE_RULE,
            ),
            Field(
                name="Date of Expiry",
                description="Expiry date of the passport",
                field_type=FieldType.DATE,
                required=True,
                rules=CommonValidationRules.DATE_RULE,
            ),
            Field(
                name="Place of Issue",
                description="Place where passport was issued",
                field_type=FieldType.STRING,
                required=True,
                rules=ValidationRule(min_length=2, max_length=100),
            ),
            Field(
                name="MRZ",
                description="Machine Readable Zone text",
                field_type=FieldType.STRING,
                rules=ValidationRule(pattern=r"^[A-Z0-9<]{88}$"),
            ),
        ]
    )

    Invoice = ExtractorSchema(
        fields=[
            Field(
                name="Invoice Number",
<<<<<<< HEAD
                description="Unique invoice identifier , may have '#' in start of this number",
                field_type=FieldType.INTEGER,
                required=True
=======
                description="Unique invoice identifier",
                field_type=FieldType.INTEGER,
                required=True,
>>>>>>> 9f44071e
            ),
            Field(
                name="Date",
                description="Invoice date",
                field_type=FieldType.DATE,
                required=True,
                rules=CommonValidationRules.DATE_RULE,
            ),
            # Field(
            #     name="Due Date",
            #     description="Payment due date",
            #     field_type=FieldType.DATE,
            #     required=True,
            #     rules=CommonValidationRules.DATE_RULE,
            # ),
            Field(
                name="Company Name",
                description="Name of the company issuing invoice",
                field_type=FieldType.STRING,
                required=True,
                rules=ValidationRule(min_length=2, max_length=100),
            ),
            Field(
                name="Address",
                description="Address of the company or ship to",
                field_type=FieldType.STRING,
                required=True,
<<<<<<< HEAD
                rules=CommonValidationRules.ADDRESS_RULE,
=======
>>>>>>> 9f44071e
            ),
            # Field(
            #     name="Company Tax ID",
            #     description="Tax ID or VAT number",
            #     field_type=FieldType.STRING,
            #     rules=ValidationRule(pattern=ValidationPatterns.VAT_NUMBER["eu"]),
            # ),
            Field(
                name="Customer Name",
                description="Name of the customer",
                field_type=FieldType.STRING,
                required=True,
                rules=CommonValidationRules.NAME_RULE,
            ),
            # Field(
            #     name="Customer Address",
            #     description="Address of the customer",
            #     field_type=FieldType.STRING,
            #     required=True,
            #     rules=CommonValidationRules.ADDRESS_RULE,
            # ),
            Field(
                name="Items",
                description="List of items in the invoice",
                field_type=FieldType.LIST,
                array_item_type=FieldType.DICT,
                dict_fields={
                    "description": FieldType.STRING,
                    "quantity": FieldType.FLOAT,
                    "unit_price": FieldType.FLOAT,
                    "total": FieldType.FLOAT,
                },
            ),
            Field(
                name="Subtotal",
                description="Sum before tax",
                field_type=FieldType.FLOAT,
                required=True,
                rules=CommonValidationRules.AMOUNT_RULE,
            ),
            Field(
                name="Tax Amount",
                description="Total tax amount",
                field_type=FieldType.FLOAT,
                required=True,
                rules=CommonValidationRules.AMOUNT_RULE,
            ),
            Field(
                name="Total Amount",
                description="Final total amount including tax",
                field_type=FieldType.FLOAT,
                required=True,
                rules=CommonValidationRules.AMOUNT_RULE,
            ),
        ]
    )

    Flight_Ticket = ExtractorSchema(
        fields=[
            Field(
                name="Ticket Number",
                description="Unique ticket identifier",
                field_type=FieldType.STRING,
                required=True,
                rules=ValidationRule(pattern=r"^\d{13}$"),
            ),
            Field(
                name="Passenger Name",
                description="Full name of passenger",
                field_type=FieldType.STRING,
                required=True,
                rules=CommonValidationRules.NAME_RULE,
            ),
            Field(
                name="Flight Number",
                description="Airline flight number",
                field_type=FieldType.STRING,
                required=True,
                rules=CommonValidationRules.FLIGHT_RULE,
            ),
            Field(
                name="Departure Airport",
                description="Airport of departure",
                field_type=FieldType.STRING,
                required=True,
                rules=ValidationRule(pattern=ValidationPatterns.IATA_AIRPORT),
            ),
            Field(
                name="Arrival Airport",
                description="Airport of arrival",
                field_type=FieldType.STRING,
                required=True,
                rules=ValidationRule(pattern=ValidationPatterns.IATA_AIRPORT),
            ),
            Field(
                name="Departure DateTime",
                description="Date and time of departure",
                field_type=FieldType.DATE,
                required=True,
                rules=CommonValidationRules.DATE_RULE,
            ),
            Field(
                name="Arrival DateTime",
                description="Date and time of arrival",
                field_type=FieldType.DATE,
                required=True,
                rules=CommonValidationRules.DATE_RULE,
            ),
            Field(
                name="Seat Number",
                description="Assigned seat",
                field_type=FieldType.STRING,
                rules=ValidationRule(pattern=ValidationPatterns.SEAT_NUMBER),
            ),
            Field(
                name="Class",
                description="Travel class",
                field_type=FieldType.STRING,
                required=True,
                rules=CommonValidationRules.create_enum_rule(
                    ["Economy", "Business", "First"]
                ),
            ),
            Field(
                name="Booking Reference",
                description="PNR or booking reference",
                field_type=FieldType.STRING,
                required=True,
                rules=CommonValidationRules.BOOKING_RULE,
            ),
            Field(
                name="Fare",
                description="Ticket fare amount",
                field_type=FieldType.FLOAT,
                required=True,
                rules=CommonValidationRules.AMOUNT_RULE,
            ),
        ]
    )

    Bank_Statement = ExtractorSchema(
        fields=[
            Field(
                name="Account Holder",
                description="Name of the account holder",
                field_type=FieldType.STRING,
                required=True,
                rules=CommonValidationRules.NAME_RULE,
            ),
            Field(
                name="Account Number",
                description="Bank account number",
                field_type=FieldType.STRING,
                required=True,
                rules=ValidationRule(
                    pattern=ValidationPatterns.BANK_ACCOUNT["generic"]
                ),
            ),
            Field(
                name="IBAN",
                description="International Bank Account Number",
                field_type=FieldType.STRING,
                rules=ValidationRule(pattern=ValidationPatterns.BANK_ACCOUNT["iban"]),
            ),
            Field(
                name="Statement Period",
                description="Statement period (YYYY-MM)",
                field_type=FieldType.STRING,
                required=True,
                rules=ValidationRule(pattern=r"^\d{4}-(?:0[1-9]|1[0-2])$"),
            ),
            Field(
                name="Opening Balance",
                description="Balance at start of period",
                field_type=FieldType.FLOAT,
                required=True,
                rules=CommonValidationRules.AMOUNT_RULE,
            ),
            Field(
                name="Closing Balance",
                description="Balance at end of period",
                field_type=FieldType.FLOAT,
                required=True,
                rules=CommonValidationRules.AMOUNT_RULE,
            ),
            Field(
                name="Transactions",
                description="List of transactions",
                field_type=FieldType.LIST,
                array_item_type=FieldType.DICT,
                dict_fields={
                    "date": FieldType.DATE,
                    "description": FieldType.STRING,
                    "amount": FieldType.FLOAT,
                    "type": FieldType.STRING,
                    "reference": FieldType.STRING,
                },
            ),
        ]
    )

    Medical_Record = ExtractorSchema(
        fields=[
            Field(
                name="Patient Name",
                description="Full name of the patient",
                field_type=FieldType.STRING,
                required=True,
                rules=CommonValidationRules.NAME_RULE,
            ),
            Field(
                name="Date of Birth",
                description="Patient's date of birth",
                field_type=FieldType.DATE,
                required=True,
                rules=CommonValidationRules.DATE_RULE,
            ),
            Field(
                name="Medical Record Number",
                description="Unique medical record identifier",
                field_type=FieldType.STRING,
                required=True,
                rules=ValidationRule(pattern=r"^MRN-\d{8}$"),
            ),
            Field(
                name="Patient ID",
                description="National healthcare ID",
                field_type=FieldType.STRING,
                rules=ValidationRule(pattern=r"^\d{10}$"),
            ),
            Field(
                name="Diagnosis",
                description="Medical diagnosis",
                field_type=FieldType.LIST,
                array_item_type=FieldType.DICT,
                dict_fields={
                    "code": FieldType.STRING,  # ICD code
                    "description": FieldType.STRING,
                    "date": FieldType.DATE,
                },
            ),
            Field(
                name="Medications",
                description="Prescribed medications",
                field_type=FieldType.LIST,
                array_item_type=FieldType.DICT,
                dict_fields={
                    "name": FieldType.STRING,
                    "dosage": FieldType.STRING,
                    "frequency": FieldType.STRING,
                    "start_date": FieldType.DATE,
                    "end_date": FieldType.DATE,
                },
            ),
            Field(
                name="Physician",
                description="Treating physician information",
                field_type=FieldType.DICT,
                dict_fields={
                    "name": FieldType.STRING,
                    "license": FieldType.STRING,
                    "specialty": FieldType.STRING,
                },
            ),
            Field(
                name="Vital Signs",
                description="Patient vital signs",
                field_type=FieldType.DICT,
                dict_fields={
                    "blood_pressure": FieldType.STRING,
                    "heart_rate": FieldType.INTEGER,
                    "temperature": FieldType.FLOAT,
                    "respiratory_rate": FieldType.INTEGER,
                },
            ),
        ]
    )

    Driver_License = ExtractorSchema(
        fields=[
            Field(
                name="License Number",
                description="Driver's license number",
                field_type=FieldType.STRING,
                required=True,
                rules=ValidationRule(pattern=r"^[A-Z0-9]{6,12}$"),
            ),
            Field(
                name="Full Name",
                description="Full name of license holder",
                field_type=FieldType.STRING,
                required=True,
                rules=CommonValidationRules.NAME_RULE,
            ),
            Field(
                name="Address",
                description="Residential address",
                field_type=FieldType.STRING,
                required=True,
                rules=CommonValidationRules.ADDRESS_RULE,
            ),
            Field(
                name="Date of Birth",
                description="Date of birth",
                field_type=FieldType.DATE,
                required=True,
                rules=CommonValidationRules.DATE_RULE,
            ),
            Field(
                name="Issue Date",
                description="License issue date",
                field_type=FieldType.DATE,
                required=True,
                rules=CommonValidationRules.DATE_RULE,
            ),
            Field(
                name="Expiry Date",
                description="License expiry date",
                field_type=FieldType.DATE,
                required=True,
                rules=CommonValidationRules.DATE_RULE,
            ),
            Field(
                name="Class",
                description="License class/type",
                field_type=FieldType.STRING,
                required=True,
                rules=CommonValidationRules.create_enum_rule(["A", "B", "C", "D", "E"]),
            ),
            Field(
                name="Restrictions",
                description="License restrictions",
                field_type=FieldType.LIST,
                array_item_type=FieldType.STRING,
            ),
            Field(
                name="Endorsements",
                description="License endorsements",
                field_type=FieldType.LIST,
                array_item_type=FieldType.STRING,
            ),
        ]
    )
    Resume = ExtractorSchema(
        fields=[
            Field(
                name="Full Name",
                description="Full name of the person",
                field_type=FieldType.STRING,
                required=True,
                rules=CommonValidationRules.NAME_RULE,
            ),
            Field(
                name="Contact",
                description="Contact information",
                field_type=FieldType.DICT,
                required=True,
                dict_fields={
                    "email": FieldType.STRING,
                    "phone": FieldType.STRING,
                    "address": FieldType.STRING,
                    "linkedin": FieldType.STRING,
                    "portfolio": FieldType.STRING,
                    "github": FieldType.STRING,
                },
            ),
            Field(
                name="Professional Summary",
                description="Brief professional summary or objective statement",
                field_type=FieldType.STRING,
                rules=ValidationRule(min_length=50, max_length=500),
            ),
            # Work Experience
            Field(
                name="Work Experience",
                description="Professional work experience",
                field_type=FieldType.LIST,
                required=True,
                array_item_type=FieldType.DICT,
                dict_fields={
                    "company": FieldType.STRING,
                    "position": FieldType.STRING,
                    "location": FieldType.STRING,
                    "start_date": FieldType.DATE,
                    "end_date": FieldType.DATE,
                    "current": FieldType.BOOLEAN,
                    "responsibilities": FieldType.LIST,
                    "achievements": FieldType.LIST,
                    "technologies": FieldType.LIST,
                },
            ),
            # Education
            Field(
                name="Education",
                description="Educational background",
                field_type=FieldType.LIST,
                required=True,
                array_item_type=FieldType.DICT,
                dict_fields={
                    "institution": FieldType.STRING,
                    "degree": FieldType.STRING,
                    "field_of_study": FieldType.STRING,
                    "location": FieldType.STRING,
                    "start_date": FieldType.DATE,
                    "end_date": FieldType.DATE,
                    "gpa": FieldType.FLOAT,
                    "honors": FieldType.LIST,
                    "relevant_courses": FieldType.LIST,
                },
            ),
            # Skills
            Field(
                name="Skills",
                description="Professional skills grouped by category",
                field_type=FieldType.DICT,
                dict_fields={
                    "technical": FieldType.LIST,
                    "soft": FieldType.LIST,
                    "languages": FieldType.LIST,
                    "tools": FieldType.LIST,
                    "certifications": FieldType.LIST,
                },
            ),
            # Projects
            Field(
                name="Projects",
                description="Notable projects",
                field_type=FieldType.LIST,
                array_item_type=FieldType.DICT,
                dict_fields={
                    "name": FieldType.STRING,
                    "description": FieldType.STRING,
                    "technologies": FieldType.LIST,
                    "url": FieldType.STRING,
                    "start_date": FieldType.DATE,
                    "end_date": FieldType.DATE,
                    "highlights": FieldType.LIST,
                },
            ),
            # Awards & Achievements
            Field(
                name="Awards",
                description="Notable awards and achievements",
                field_type=FieldType.LIST,
                array_item_type=FieldType.DICT,
                dict_fields={
                    "title": FieldType.STRING,
                    "issuer": FieldType.STRING,
                    "date": FieldType.DATE,
                    "description": FieldType.STRING,
                },
            ),
            # Certifications
            Field(
                name="Certifications",
                description="Professional certifications",
                field_type=FieldType.LIST,
                array_item_type=FieldType.DICT,
                dict_fields={
                    "name": FieldType.STRING,
                    "issuer": FieldType.STRING,
                    "date_earned": FieldType.DATE,
                    "expiry_date": FieldType.DATE,
                    "credential_id": FieldType.STRING,
                    "url": FieldType.STRING,
                },
            ),
            # Publications
            Field(
                name="Publications",
                description="Academic or professional publications",
                field_type=FieldType.LIST,
                array_item_type=FieldType.DICT,
                dict_fields={
                    "title": FieldType.STRING,
                    "authors": FieldType.LIST,
                    "publication": FieldType.STRING,
                    "date": FieldType.DATE,
                    "url": FieldType.STRING,
                    "description": FieldType.STRING,
                },
            ),
            # Volunteer Experience
            Field(
                name="Volunteer Experience",
                description="Volunteer work and community service",
                field_type=FieldType.LIST,
                array_item_type=FieldType.DICT,
                dict_fields={
                    "organization": FieldType.STRING,
                    "role": FieldType.STRING,
                    "start_date": FieldType.DATE,
                    "end_date": FieldType.DATE,
                    "description": FieldType.STRING,
                    "achievements": FieldType.LIST,
                },
            ),
            # Additional Information
            Field(
                name="Additional Information",
                description="Other relevant information",
                field_type=FieldType.DICT,
                dict_fields={
                    "interests": FieldType.LIST,
                    "conferences": FieldType.LIST,
                    "memberships": FieldType.LIST,
                    "references": FieldType.LIST,
                },
            ),
        ],
    )<|MERGE_RESOLUTION|>--- conflicted
+++ resolved
@@ -197,15 +197,10 @@
         fields=[
             Field(
                 name="Invoice Number",
-<<<<<<< HEAD
-                description="Unique invoice identifier , may have '#' in start of this number",
-                field_type=FieldType.INTEGER,
-                required=True
-=======
+
                 description="Unique invoice identifier",
                 field_type=FieldType.INTEGER,
                 required=True,
->>>>>>> 9f44071e
             ),
             Field(
                 name="Date",
@@ -233,10 +228,8 @@
                 description="Address of the company or ship to",
                 field_type=FieldType.STRING,
                 required=True,
-<<<<<<< HEAD
                 rules=CommonValidationRules.ADDRESS_RULE,
-=======
->>>>>>> 9f44071e
+
             ),
             # Field(
             #     name="Company Tax ID",
